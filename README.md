# Battery charging manager

CLI for managing the battery charging status for M1 Macs. Can be used to enable/disable the Macbook from charging the battery when plugged into power.

The idea is to make it possible to keep a chronically plugged in Macbook at for example `80%` battery, since that will prolong the longevity of the battery.

After running `battery charging off` you can verify the change visually by looking at the battery icon:

![Battery not charging](./screenshots/not-charging-screenshot.png)

After running `battery charging on` you will see it change to this:

![Battery charging](./screenshots/charging-screenshot.png)

## Installation

One-line installation:

```bash
curl https://raw.githubusercontent.com/actuallymentor/battery/main/setup.sh | sudo bash
````

This will:

1. Compile the `smc` tool from the [hholtmann/smcFanControl]( https://github.com/hholtmann/smcFanControl.git ) repository
2. Install `smc` to `/usr/local/bin`
3. Install `battery` to `/usr/local/bin`

## Usage

For help, run `battery` without parameters:

```
<<<<<<< HEAD
Battery CLI utility v0.0.4.
=======
Battery CLI utility v0.0.3.
>>>>>>> 10d93d93

Usage:

  battery status
    output battery SMC status, % and time remaining

  battery charging SETTING
    on: sets CH0B to 00 (allow charging)
    off: sets CH0B to 02 (disallow charging)

  battery charge LEVEL
    LEVEL: percentage to charge to, charging is disabled when percentage is reached.

  battery maintain LEVEL
    LEVEL: percentage under which to charge, and above which to disable charging.

  battery visudo
    instructions on how to make which utility exempt from sudo

  battery update
    run the installation command again to pull latest version

  battery uninstall
    enable charging and remove the `smc` tool and the `battery` script

```<|MERGE_RESOLUTION|>--- conflicted
+++ resolved
@@ -31,11 +31,7 @@
 For help, run `battery` without parameters:
 
 ```
-<<<<<<< HEAD
 Battery CLI utility v0.0.4.
-=======
-Battery CLI utility v0.0.3.
->>>>>>> 10d93d93
 
 Usage:
 
